--- conflicted
+++ resolved
@@ -16,11 +16,8 @@
   "libs/prisma-inflector",
   "libs/sql-schema-describer",
   "libs/sql-connection",
-<<<<<<< HEAD
   "libs/user-facing-errors",
-=======
   "libs/prisma-models",
->>>>>>> 0c07e0a4
 ]
 
 [patch.crates-io]
