use crate::model_extensions::*;
use crate::sql_trace::SqlTraceComment;
use connector_interface::{DatasourceFieldName, WriteArgs, WriteExpression};
use itertools::Itertools;
use prisma_models::*;
use quaint::ast::*;
use std::{collections::HashSet, convert::TryInto};
use tracing::Span;

/// `INSERT` a new record to the database. Resulting an `INSERT` ast and an
/// optional `RecordProjection` if available from the arguments or model.
#[tracing::instrument(skip(model, args))]
pub fn create_record(model: &ModelRef, mut args: WriteArgs) -> (Insert<'static>, Option<SelectionResult>) {
    let return_id = args.as_record_projection(model.primary_identifier().into());

    let fields: Vec<_> = model
        .fields()
        .scalar()
        .into_iter()
        .filter(|field| args.has_arg_for(&field.db_name()))
        .collect();

    let insert = fields
        .into_iter()
        .fold(Insert::single_into(model.as_table()), |insert, field| {
            let db_name = field.db_name();
            let value = args.take_field_value(db_name).unwrap();
            let value: PrismaValue = value
                .try_into()
                .expect("Create calls can only use PrismaValue write expressions (right now).");

            insert.value(db_name.to_owned(), field.value(value))
        });

    (
<<<<<<< HEAD
        Insert::from(insert).returning(ModelProjection::from(model.primary_identifier()).as_columns()),
=======
        Insert::from(insert)
            .returning(model.primary_identifier().as_columns())
            .append_trace(&Span::current()),
>>>>>>> 4bb6f7ce
        return_id,
    )
}

/// `INSERT` new records into the database based on the given write arguments,
/// where each `WriteArg` in the Vec is one row.
/// Requires `affected_fields` to be non-empty to produce valid SQL.
#[tracing::instrument(skip(model, args, skip_duplicates))]
pub fn create_records_nonempty(
    model: &ModelRef,
    args: Vec<WriteArgs>,
    skip_duplicates: bool,
    affected_fields: &HashSet<ScalarFieldRef>,
) -> Insert<'static> {
    // We need to bring all write args into a uniform shape.
    // The easiest way to do this is to take go over all fields of the batch and apply the following:
    // All fields that have a default but are not explicitly provided are inserted with `DEFAULT`.
    let values: Vec<_> = args
        .into_iter()
        .map(|mut arg| {
            let mut row: Vec<Expression> = Vec::with_capacity(affected_fields.len());

            for field in affected_fields.iter() {
                let value = arg.take_field_value(field.db_name());
                match value {
                    Some(expr) => {
                        let value: PrismaValue = expr
                            .try_into()
                            .expect("Create calls can only use PrismaValue write expressions (right now).");

                        row.push(field.value(value).into());
                    }

                    None => row.push(default_value()),
                }
            }

            row
        })
        .collect();

    let columns = affected_fields.iter().collect_vec().as_columns();
    let insert = Insert::multi_into(model.as_table(), columns);
    let insert = values.into_iter().fold(insert, |stmt, values| stmt.values(values));
    let insert: Insert = insert.into();
    let insert = insert.append_trace(&Span::current());

    if skip_duplicates {
        insert.on_conflict(OnConflict::DoNothing)
    } else {
        insert
    }
}

/// `INSERT` empty records statement.
#[tracing::instrument(skip(model, skip_duplicates))]
pub fn create_records_empty(model: &ModelRef, skip_duplicates: bool) -> Insert<'static> {
    let insert: Insert<'static> = Insert::single_into(model.as_table()).into();
    let insert = insert.append_trace(&Span::current());

    if skip_duplicates {
        insert.on_conflict(OnConflict::DoNothing)
    } else {
        insert
    }
}

#[tracing::instrument(skip(model, ids, args))]
pub fn update_many(model: &ModelRef, ids: &[&SelectionResult], args: WriteArgs) -> crate::Result<Vec<Query<'static>>> {
    if args.args.is_empty() || ids.is_empty() {
        return Ok(Vec::new());
    }

    let scalar_fields = model.fields().scalar();

    let query = args
        .args
        .into_iter()
        .fold(Update::table(model.as_table()), |acc, (field_name, val)| {
            let DatasourceFieldName(name) = field_name;
            let field = scalar_fields
                .iter()
                .find(|f| f.db_name() == name)
                .expect("Expected field to be valid");

            let value: Expression = match val {
                WriteExpression::Field(_) => unimplemented!(),
                WriteExpression::Value(rhs) => field.value(rhs).into(),
                WriteExpression::Add(rhs) if field.is_list() => {
                    let e: Expression = Column::from(name.clone()).into();
                    let vals: Vec<_> = match rhs {
                        PrismaValue::List(vals) => vals.into_iter().map(|val| field.value(val)).collect(),
                        _ => vec![field.value(rhs)],
                    };

                    // Postgres only
                    e.compare_raw("||", Value::array(vals)).into()
                }
                WriteExpression::Add(rhs) => {
                    let e: Expression<'_> = Column::from(name.clone()).into();
                    e + field.value(rhs).into()
                }

                WriteExpression::Substract(rhs) => {
                    let e: Expression<'_> = Column::from(name.clone()).into();
                    e - field.value(rhs).into()
                }

                WriteExpression::Multiply(rhs) => {
                    let e: Expression<'_> = Column::from(name.clone()).into();
                    e * field.value(rhs).into()
                }

                WriteExpression::Divide(rhs) => {
                    let e: Expression<'_> = Column::from(name.clone()).into();
                    e / field.value(rhs).into()
                }
            };

            acc.set(name, value)
        });

<<<<<<< HEAD
    let columns: Vec<_> = ModelProjection::from(model.primary_identifier()).as_columns().collect();
=======
    let query = query.append_trace(&Span::current());

    let columns: Vec<_> = model.primary_identifier().as_columns().collect();
>>>>>>> 4bb6f7ce
    let result: Vec<Query> = super::chunked_conditions(&columns, ids, |conditions| query.clone().so_that(conditions));

    Ok(result)
}

#[tracing::instrument(skip(model, ids))]
pub fn delete_many(model: &ModelRef, ids: &[&SelectionResult]) -> Vec<Query<'static>> {
    let columns: Vec<_> = ModelProjection::from(model.primary_identifier()).as_columns().collect();

    super::chunked_conditions(&columns, ids, |conditions| {
        Delete::from_table(model.as_table())
            .so_that(conditions)
            .append_trace(&Span::current())
    })
}

#[tracing::instrument(skip(field, parent_id, child_ids))]
pub fn create_relation_table_records(
    field: &RelationFieldRef,
    parent_id: &SelectionResult,
    child_ids: &[SelectionResult],
) -> Query<'static> {
    let relation = field.relation();

    let parent_columns: Vec<_> = field.related_field().m2m_columns();
    let child_columns: Vec<_> = field.m2m_columns();

    let columns: Vec<_> = parent_columns.into_iter().chain(child_columns).collect();
    let insert = Insert::multi_into(relation.as_table(), columns);

    let insert: MultiRowInsert = child_ids.iter().fold(insert, |insert, child_id| {
        let mut values: Vec<_> = parent_id.db_values();

        values.extend(child_id.db_values());
        insert.values(values)
    });

    // NOTE: There is no comment support for MultiRowInsert
    insert.build().on_conflict(OnConflict::DoNothing).into()
}

#[tracing::instrument(skip(parent_field, parent_id, child_ids))]
pub fn delete_relation_table_records(
    parent_field: &RelationFieldRef,
    parent_id: &SelectionResult,
    child_ids: &[SelectionResult],
) -> Delete<'static> {
    let relation = parent_field.relation();

    let mut parent_columns: Vec<_> = parent_field.related_field().m2m_columns();
    let child_columns: Vec<_> = parent_field.m2m_columns();

    let parent_id_values = parent_id.db_values();
    let parent_id_criteria = if parent_columns.len() > 1 {
        Row::from(parent_columns).equals(parent_id_values)
    } else {
        parent_columns.pop().unwrap().equals(parent_id_values)
    };

    let child_id_criteria = super::conditions(&child_columns, child_ids);

    Delete::from_table(relation.as_table())
        .so_that(parent_id_criteria.and(child_id_criteria))
        .append_trace(&Span::current())
}<|MERGE_RESOLUTION|>--- conflicted
+++ resolved
@@ -33,13 +33,9 @@
         });
 
     (
-<<<<<<< HEAD
-        Insert::from(insert).returning(ModelProjection::from(model.primary_identifier()).as_columns()),
-=======
         Insert::from(insert)
-            .returning(model.primary_identifier().as_columns())
+            .returning(ModelProjection::from(model.primary_identifier()).as_columns())
             .append_trace(&Span::current()),
->>>>>>> 4bb6f7ce
         return_id,
     )
 }
@@ -162,13 +158,8 @@
             acc.set(name, value)
         });
 
-<<<<<<< HEAD
+    let query = query.append_trace(&Span::current());
     let columns: Vec<_> = ModelProjection::from(model.primary_identifier()).as_columns().collect();
-=======
-    let query = query.append_trace(&Span::current());
-
-    let columns: Vec<_> = model.primary_identifier().as_columns().collect();
->>>>>>> 4bb6f7ce
     let result: Vec<Query> = super::chunked_conditions(&columns, ids, |conditions| query.clone().so_that(conditions));
 
     Ok(result)
