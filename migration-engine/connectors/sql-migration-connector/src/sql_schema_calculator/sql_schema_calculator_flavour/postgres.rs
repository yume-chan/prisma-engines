use super::SqlSchemaCalculatorFlavour;
use crate::flavour::PostgresFlavour;
use datamodel::{walkers::ScalarFieldWalker, Datamodel, ScalarType, WithDatabaseName};
use native_types::PostgresType;
use sql_schema_describer::{self as sql};

impl SqlSchemaCalculatorFlavour for PostgresFlavour {
    fn calculate_enums(&self, datamodel: &Datamodel) -> Vec<sql::Enum> {
        datamodel
            .enums()
            .map(|r#enum| sql::Enum {
                name: r#enum.final_database_name().to_owned(),
                values: r#enum.database_values(),
            })
            .collect()
    }

<<<<<<< HEAD
    fn default_native_type_for_family(&self, family: ColumnTypeFamily) -> Option<serde_json::Value> {
        let ty = match family {
            ColumnTypeFamily::Int => {
                // if self.is_cockroachdb() {
                //     PostgresType::BigInt
                // } else {
                PostgresType::Integer
                // }
            }
            ColumnTypeFamily::BigInt => PostgresType::BigInt,
            ColumnTypeFamily::Float => PostgresType::Decimal(Some((65, 30))),
            ColumnTypeFamily::Decimal => PostgresType::Decimal(Some((65, 30))),
            ColumnTypeFamily::Boolean => PostgresType::Boolean,
            ColumnTypeFamily::String => PostgresType::Text,
            ColumnTypeFamily::DateTime => PostgresType::Timestamp(Some(3)),
            ColumnTypeFamily::Binary => PostgresType::ByteA,
            ColumnTypeFamily::Json => PostgresType::JSONB,
            ColumnTypeFamily::Uuid => PostgresType::UUID,
            ColumnTypeFamily::Enum(_) => return None,
            ColumnTypeFamily::Unsupported(_) => return None,
        };

        Some(serde_json::to_value(ty).expect("PostgresType to json failed"))
    }

    fn column_type_for_native_type(
        &self,
        field: &ScalarFieldWalker<'_>,
        _scalar_type: ScalarType,
        native_type_instance: &NativeTypeInstance,
    ) -> sql::ColumnType {
        let postgres_type: PostgresType = native_type_instance.deserialize_native_type();
        let is_autoincrement = field
            .default_value()
            .map(|default| default.is_autoincrement())
            .unwrap_or(false);

        fn render(input: Option<u32>) -> String {
            match input {
                None => "".to_string(),
                Some(arg) => format!("({})", arg),
            }
        }
        fn render_decimal(input: Option<(u32, u32)>) -> String {
            match input {
                None => "".to_string(),
                Some((precision, scale)) => format!("({}, {})", precision, scale),
            }
        }

        let (family, data_type) = match postgres_type {
            PostgresType::SmallInt if is_autoincrement => (ColumnTypeFamily::Int, "SMALLSERIAL".to_owned()),
            PostgresType::SmallInt => (ColumnTypeFamily::Int, "SMALLINT".to_owned()),
            PostgresType::Integer if is_autoincrement && self.is_cockroachdb() => {
                (ColumnTypeFamily::Int, "SERIAL4".to_owned())
            }
            PostgresType::Integer if is_autoincrement => (ColumnTypeFamily::Int, "SERIAL".to_owned()),
            PostgresType::Integer if self.is_cockroachdb() => (ColumnTypeFamily::Int, "INT4".to_owned()),
            PostgresType::Integer => (ColumnTypeFamily::Int, "INTEGER".to_owned()),
            PostgresType::BigInt if is_autoincrement => (ColumnTypeFamily::BigInt, "BIGSERIAL".to_owned()),
            PostgresType::BigInt => (ColumnTypeFamily::BigInt, "BIGINT".to_owned()),
            PostgresType::Decimal(precision) => (
                ColumnTypeFamily::Decimal,
                format!("DECIMAL{}", render_decimal(precision)),
            ),
            PostgresType::Real => (ColumnTypeFamily::Float, "REAL".to_owned()),
            PostgresType::DoublePrecision => (ColumnTypeFamily::Float, "DOUBLE PRECISION".to_owned()),
            PostgresType::VarChar(length) => (ColumnTypeFamily::String, format!("VARCHAR{}", render(length))),
            PostgresType::Char(length) => (ColumnTypeFamily::String, format!("CHAR{}", render(length))),
            PostgresType::Text => (ColumnTypeFamily::String, "TEXT".to_owned()),
            PostgresType::ByteA => (ColumnTypeFamily::Binary, "BYTEA".to_owned()),
            PostgresType::Date => (ColumnTypeFamily::DateTime, "DATE".to_owned()),
            PostgresType::Timestamp(precision) => {
                (ColumnTypeFamily::DateTime, format!("TIMESTAMP{}", render(precision)))
            }
            PostgresType::Timestamptz(precision) => {
                (ColumnTypeFamily::DateTime, format!("TIMESTAMPTZ{}", render(precision)))
            }
            PostgresType::Time(precision) => (ColumnTypeFamily::DateTime, format!("TIME{}", render(precision))),
            PostgresType::Timetz(precision) => (ColumnTypeFamily::DateTime, format!("TIMETZ{}", render(precision))),
            PostgresType::Boolean => (ColumnTypeFamily::Boolean, "BOOLEAN".to_owned()),
            PostgresType::Bit(length) => (ColumnTypeFamily::String, format!("BIT{}", render(length))),
            PostgresType::VarBit(length) => (ColumnTypeFamily::String, format!("VARBIT{}", render(length))),
            PostgresType::UUID => (ColumnTypeFamily::Uuid, "UUID".to_owned()),
            PostgresType::Xml => (ColumnTypeFamily::String, "XML".to_owned()),
            PostgresType::JSON => (ColumnTypeFamily::Json, "JSON".to_owned()),
            PostgresType::JSONB => (ColumnTypeFamily::Json, "JSONB".to_owned()),
        };

        sql::ColumnType {
            data_type: data_type.clone(),
            full_data_type: data_type,
            character_maximum_length: None,
            family,
            arity: match field.arity() {
                datamodel::FieldArity::Required => sql::ColumnArity::Required,
                datamodel::FieldArity::Optional => sql::ColumnArity::Nullable,
                datamodel::FieldArity::List => sql::ColumnArity::List,
            },
            native_type: Some(native_type_instance.serialized_native_type.clone()),
        }
=======
    fn default_native_type_for_scalar_type(&self, scalar_type: &ScalarType) -> serde_json::Value {
        let ty = match scalar_type {
            ScalarType::Int => PostgresType::Integer,
            ScalarType::BigInt => PostgresType::BigInt,
            ScalarType::Float => PostgresType::Decimal(Some((65, 30))),
            ScalarType::Decimal => PostgresType::Decimal(Some((65, 30))),
            ScalarType::Boolean => PostgresType::Boolean,
            ScalarType::String => PostgresType::Text,
            ScalarType::DateTime => PostgresType::Timestamp(Some(3)),
            ScalarType::Bytes => PostgresType::ByteA,
            ScalarType::Json => PostgresType::JSONB,
        };

        serde_json::to_value(ty).expect("PostgresType to JSON failed")
>>>>>>> 918ee439
    }

    fn enum_column_type(&self, field: &ScalarFieldWalker<'_>, db_name: &str) -> sql::ColumnType {
        let arity = super::super::column_arity(field.arity());

        sql::ColumnType::pure(sql::ColumnTypeFamily::Enum(db_name.to_owned()), arity)
    }
}<|MERGE_RESOLUTION|>--- conflicted
+++ resolved
@@ -15,109 +15,6 @@
             .collect()
     }
 
-<<<<<<< HEAD
-    fn default_native_type_for_family(&self, family: ColumnTypeFamily) -> Option<serde_json::Value> {
-        let ty = match family {
-            ColumnTypeFamily::Int => {
-                // if self.is_cockroachdb() {
-                //     PostgresType::BigInt
-                // } else {
-                PostgresType::Integer
-                // }
-            }
-            ColumnTypeFamily::BigInt => PostgresType::BigInt,
-            ColumnTypeFamily::Float => PostgresType::Decimal(Some((65, 30))),
-            ColumnTypeFamily::Decimal => PostgresType::Decimal(Some((65, 30))),
-            ColumnTypeFamily::Boolean => PostgresType::Boolean,
-            ColumnTypeFamily::String => PostgresType::Text,
-            ColumnTypeFamily::DateTime => PostgresType::Timestamp(Some(3)),
-            ColumnTypeFamily::Binary => PostgresType::ByteA,
-            ColumnTypeFamily::Json => PostgresType::JSONB,
-            ColumnTypeFamily::Uuid => PostgresType::UUID,
-            ColumnTypeFamily::Enum(_) => return None,
-            ColumnTypeFamily::Unsupported(_) => return None,
-        };
-
-        Some(serde_json::to_value(ty).expect("PostgresType to json failed"))
-    }
-
-    fn column_type_for_native_type(
-        &self,
-        field: &ScalarFieldWalker<'_>,
-        _scalar_type: ScalarType,
-        native_type_instance: &NativeTypeInstance,
-    ) -> sql::ColumnType {
-        let postgres_type: PostgresType = native_type_instance.deserialize_native_type();
-        let is_autoincrement = field
-            .default_value()
-            .map(|default| default.is_autoincrement())
-            .unwrap_or(false);
-
-        fn render(input: Option<u32>) -> String {
-            match input {
-                None => "".to_string(),
-                Some(arg) => format!("({})", arg),
-            }
-        }
-        fn render_decimal(input: Option<(u32, u32)>) -> String {
-            match input {
-                None => "".to_string(),
-                Some((precision, scale)) => format!("({}, {})", precision, scale),
-            }
-        }
-
-        let (family, data_type) = match postgres_type {
-            PostgresType::SmallInt if is_autoincrement => (ColumnTypeFamily::Int, "SMALLSERIAL".to_owned()),
-            PostgresType::SmallInt => (ColumnTypeFamily::Int, "SMALLINT".to_owned()),
-            PostgresType::Integer if is_autoincrement && self.is_cockroachdb() => {
-                (ColumnTypeFamily::Int, "SERIAL4".to_owned())
-            }
-            PostgresType::Integer if is_autoincrement => (ColumnTypeFamily::Int, "SERIAL".to_owned()),
-            PostgresType::Integer if self.is_cockroachdb() => (ColumnTypeFamily::Int, "INT4".to_owned()),
-            PostgresType::Integer => (ColumnTypeFamily::Int, "INTEGER".to_owned()),
-            PostgresType::BigInt if is_autoincrement => (ColumnTypeFamily::BigInt, "BIGSERIAL".to_owned()),
-            PostgresType::BigInt => (ColumnTypeFamily::BigInt, "BIGINT".to_owned()),
-            PostgresType::Decimal(precision) => (
-                ColumnTypeFamily::Decimal,
-                format!("DECIMAL{}", render_decimal(precision)),
-            ),
-            PostgresType::Real => (ColumnTypeFamily::Float, "REAL".to_owned()),
-            PostgresType::DoublePrecision => (ColumnTypeFamily::Float, "DOUBLE PRECISION".to_owned()),
-            PostgresType::VarChar(length) => (ColumnTypeFamily::String, format!("VARCHAR{}", render(length))),
-            PostgresType::Char(length) => (ColumnTypeFamily::String, format!("CHAR{}", render(length))),
-            PostgresType::Text => (ColumnTypeFamily::String, "TEXT".to_owned()),
-            PostgresType::ByteA => (ColumnTypeFamily::Binary, "BYTEA".to_owned()),
-            PostgresType::Date => (ColumnTypeFamily::DateTime, "DATE".to_owned()),
-            PostgresType::Timestamp(precision) => {
-                (ColumnTypeFamily::DateTime, format!("TIMESTAMP{}", render(precision)))
-            }
-            PostgresType::Timestamptz(precision) => {
-                (ColumnTypeFamily::DateTime, format!("TIMESTAMPTZ{}", render(precision)))
-            }
-            PostgresType::Time(precision) => (ColumnTypeFamily::DateTime, format!("TIME{}", render(precision))),
-            PostgresType::Timetz(precision) => (ColumnTypeFamily::DateTime, format!("TIMETZ{}", render(precision))),
-            PostgresType::Boolean => (ColumnTypeFamily::Boolean, "BOOLEAN".to_owned()),
-            PostgresType::Bit(length) => (ColumnTypeFamily::String, format!("BIT{}", render(length))),
-            PostgresType::VarBit(length) => (ColumnTypeFamily::String, format!("VARBIT{}", render(length))),
-            PostgresType::UUID => (ColumnTypeFamily::Uuid, "UUID".to_owned()),
-            PostgresType::Xml => (ColumnTypeFamily::String, "XML".to_owned()),
-            PostgresType::JSON => (ColumnTypeFamily::Json, "JSON".to_owned()),
-            PostgresType::JSONB => (ColumnTypeFamily::Json, "JSONB".to_owned()),
-        };
-
-        sql::ColumnType {
-            data_type: data_type.clone(),
-            full_data_type: data_type,
-            character_maximum_length: None,
-            family,
-            arity: match field.arity() {
-                datamodel::FieldArity::Required => sql::ColumnArity::Required,
-                datamodel::FieldArity::Optional => sql::ColumnArity::Nullable,
-                datamodel::FieldArity::List => sql::ColumnArity::List,
-            },
-            native_type: Some(native_type_instance.serialized_native_type.clone()),
-        }
-=======
     fn default_native_type_for_scalar_type(&self, scalar_type: &ScalarType) -> serde_json::Value {
         let ty = match scalar_type {
             ScalarType::Int => PostgresType::Integer,
@@ -132,7 +29,6 @@
         };
 
         serde_json::to_value(ty).expect("PostgresType to JSON failed")
->>>>>>> 918ee439
     }
 
     fn enum_column_type(&self, field: &ScalarFieldWalker<'_>, db_name: &str) -> sql::ColumnType {
