--- conflicted
+++ resolved
@@ -1,6 +1,5 @@
 version: "3"
 services:
-<<<<<<< HEAD
   cockroach_21_2_0_patched:
     image: prismagraphql/cockroachdb-custom:21.2.0-patched
     restart: always
@@ -10,28 +9,14 @@
     networks:
       - databases
 
-  cockroach_22_1_0_alpha_1:
-    image: prismagraphql/cockroachdb-custom:22.1.0-alpha.1
-=======
   cockroach_22_1_0_beta_5:
     image: prismagraphql/cockroachdb-custom:22.1.0-beta.5
->>>>>>> 5cf26752
     restart: always
     command: start-single-node --insecure
     ports:
       - "26257:26257"
     networks:
       - databases
-
-  cockroach_22_1_0_beta_5:
-    image: prismagraphql/cockroachdb-custom:22.1.0-beta.5
-    restart: always
-    command: start-single-node --insecure
-    ports:
-      - "26259:26257"
-    networks:
-      - databases
-
 
   pgbouncer:
     image: brainsam/pgbouncer:latest
