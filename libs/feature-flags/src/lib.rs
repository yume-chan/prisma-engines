--- conflicted
+++ resolved
@@ -56,12 +56,8 @@
 // `groupBy`: Group-By aggregations in the QE.
 // `createMany`: Create many (bulk insert) API operation.
 // `orderByRelation`: Allows ordering by to-one relation in the QE API.
-<<<<<<< HEAD
 // `mongoDb`: Support for MongoDB.
-flags!(microsoftSqlServer, groupBy, createMany, orderByRelation, mongoDb);
-=======
-flags!(microsoftSqlServer, groupBy, createMany, orderByRelation, napi);
->>>>>>> da6fafb5
+flags!(microsoftSqlServer, groupBy, createMany, orderByRelation, napi, mongoDb);
 
 /// Initializes the feature flags with given flags.
 /// Noop if already initialized.
