[package]
name = "prisma-value"
version = "0.1.0"
authors = ["Marcus Böhm <boehm@prisma.io>"]
edition = "2018"

[features]
default = []
sql-ext = ["quaint"]

[dependencies]
serde_derive = "1.0"
serde_json = "1.0"
serde = "1.0"
uuid = { version = "0.8", features = ["serde", "v4"] }
cuid = { git = "https://github.com/prisma/cuid-rust" }
chrono = { version = "0.4", features = ["serde"] }
<<<<<<< HEAD
rust_decimal = "1.1"
quaint = { version = "0.1", optional = true, features = ["full"] }
=======
rust_decimal = "=1.1.0"
quaint = { git = "https://github.com/prisma/quaint", optional = true, features = ["uuid-0_8"] }
>>>>>>> 36b88f31
<|MERGE_RESOLUTION|>--- conflicted
+++ resolved
@@ -15,10 +15,5 @@
 uuid = { version = "0.8", features = ["serde", "v4"] }
 cuid = { git = "https://github.com/prisma/cuid-rust" }
 chrono = { version = "0.4", features = ["serde"] }
-<<<<<<< HEAD
-rust_decimal = "1.1"
-quaint = { version = "0.1", optional = true, features = ["full"] }
-=======
 rust_decimal = "=1.1.0"
-quaint = { git = "https://github.com/prisma/quaint", optional = true, features = ["uuid-0_8"] }
->>>>>>> 36b88f31
+quaint = { git = "https://github.com/prisma/quaint", optional = true, features = ["uuid-0_8"] }