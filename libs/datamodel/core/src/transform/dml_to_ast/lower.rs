--- conflicted
+++ resolved
@@ -1,12 +1,8 @@
 use crate::common::preview_features::PreviewFeature;
-<<<<<<< HEAD
 use crate::{
     ast::{self},
     dml, Datasource, SortOrder,
 };
-=======
-use crate::{ast, dml, Datasource};
->>>>>>> 1c9fdaa9
 use enumflags2::BitFlags;
 
 pub struct LowerDmlToAst<'a> {
